--- conflicted
+++ resolved
@@ -5014,9 +5014,6 @@
 
     """
 
-<<<<<<< HEAD
-    EOFCREATE = Opcode(0xEC, popped_stack_items=4, pushed_stack_items=1, data_portion_length=1)
-=======
     EXCHANGE = Opcode(0xE8, data_portion_length=1)
     """
     !!! Note: This opcode is under development
@@ -5047,8 +5044,7 @@
 
     """
 
-    CREATE3 = Opcode(0xEC, popped_stack_items=4, pushed_stack_items=1, data_portion_length=1)
->>>>>>> bfbf2480
+    EOFCREATE = Opcode(0xEC, popped_stack_items=4, pushed_stack_items=1, data_portion_length=1)
     """
     !!! Note: This opcode is under development
 
